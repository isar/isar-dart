part of isar;

extension QueryWhereOr<OBJ> on QueryBuilder<OBJ, QWhereOr> {
  QueryBuilder<OBJ, QWhereClause> or() {
    return copyWith();
  }
}

extension QueryFilter<OBJ> on QueryBuilder<OBJ, QFilter> {
  QueryBuilder<OBJ, QFilterCondition> filter() {
    return copyWith();
  }
}

extension QueryFilterAndOr<OBJ> on QueryBuilder<OBJ, QFilterOperator> {
  QueryBuilder<OBJ, QFilterCondition> and() {
    return andOrInternal(FilterGroupType.And);
  }

  QueryBuilder<OBJ, QFilterCondition> or() {
    return andOrInternal(FilterGroupType.Or);
  }
}

extension QueryFilterNot<OBJ> on QueryBuilder<OBJ, QFilterCondition> {
  QueryBuilder<OBJ, QFilterCondition> not() {
    return notInternal();
  }
}

extension QueryFilterNoGroups<OBJ> on QueryBuilder<OBJ, QFilterCondition> {
  QueryBuilder<OBJ, QAfterFilterCondition> group(FilterQuery<OBJ> q) {
    return groupInternal(q);
  }
}

extension QueryOffset<OBJ> on QueryBuilder<OBJ, QOffset> {
  QueryBuilder<OBJ, QAfterOffset> offset(int offset) {
    return copyWith(offset: offset);
  }
}

extension QueryLimit<OBJ> on QueryBuilder<OBJ, QLimit> {
  QueryBuilder<OBJ, QAfterLimit> limit(int limit) {
    return copyWith(limit: limit);
  }
}

typedef QueryOption<OBJ, T, R> = QueryBuilder<OBJ, R> Function(
    QueryBuilder<OBJ, T> q);

extension QueryOptional<OBJ, T> on QueryBuilder<OBJ, T> {
  QueryBuilder<OBJ, R> optional<R>(
      bool enabled, QueryOption<OBJ, T, R> option) {
    if (enabled) {
      return option(this);
    } else {
      return cast();
    }
  }
}

typedef QueryRepeatModifier<OBJ, T, R, E> = QueryBuilder<OBJ, R> Function(
    QueryBuilder<OBJ, T> q, E element);

extension QueryRepeat<OBJ, T> on QueryBuilder<OBJ, T> {
  QueryBuilder<OBJ, R> repeat<E, R>(
      Iterable<E> items, QueryRepeatModifier<OBJ, T, R, E> modifier) {
    QueryBuilder<OBJ, R>? q;
    for (var e in items) {
      q = modifier((q ?? this).cast(), e);
    }
    return q ?? cast();
  }
}

extension QueryExecute<OBJ> on QueryBuilder<OBJ, QQueryOperations> {
  Query<OBJ> build() {
    return buildInternal();
  }

  Future<OBJ?> findFirst() {
    return build().findFirst();
  }

  OBJ? findFirstSync() {
    return build().findFirstSync();
  }

  Future<List<OBJ>> findAll() {
    return build().findAll();
  }

  List<OBJ> findAllSync() {
    return build().findAllSync();
  }

  Future<int> count() {
    return build().count();
  }

  int countSync() {
    return build().countSync();
  }

  Future<bool> deleteFirst() {
    return build().deleteFirst();
  }

  bool deleteFirstSync() {
    return build().deleteFirstSync();
  }

  Future<int> deleteAll() {
    return build().deleteAll();
  }

  int deleteAllSync() {
    return build().deleteAllSync();
  }

<<<<<<< HEAD
  Stream<List<OBJ>?> watch({bool lazy = true, bool initialReturn = false}) {
    return build().watch(lazy: lazy, initialReturn: initialReturn);
=======
  Stream<List<OBJ>> watch({bool initialReturn = false}) {
    return build().watch(initialReturn: initialReturn);
  }

  Stream<void> watchLazy() {
    return build().watchLazy();
>>>>>>> e6447e44
  }
}<|MERGE_RESOLUTION|>--- conflicted
+++ resolved
@@ -119,16 +119,11 @@
     return build().deleteAllSync();
   }
 
-<<<<<<< HEAD
-  Stream<List<OBJ>?> watch({bool lazy = true, bool initialReturn = false}) {
-    return build().watch(lazy: lazy, initialReturn: initialReturn);
-=======
   Stream<List<OBJ>> watch({bool initialReturn = false}) {
     return build().watch(initialReturn: initialReturn);
   }
 
   Stream<void> watchLazy() {
     return build().watchLazy();
->>>>>>> e6447e44
   }
 }